--- conflicted
+++ resolved
@@ -64,11 +64,7 @@
   pkt_hdr.length = htons(total_length); 
 
 #ifdef _DEBUG_ON
-<<<<<<< HEAD
-  printf("header:%lu data:%lu\n", sizeof(sstp_header_t), len);
-=======
   printf("header:%lu data:%lu total:%lu\n", sstp_hdr_len , len, total_length);
->>>>>>> 247b0787
 #endif
   
   pkt = xmalloc(total_length);
